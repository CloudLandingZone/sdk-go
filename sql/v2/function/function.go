--- conflicted
+++ resolved
@@ -16,12 +16,8 @@
 	name         string
 	fixedArgs    []cesql.Type
 	variadicArgs *cesql.Type
-<<<<<<< HEAD
 	returnType   cesql.Type
-	fn           func(cloudevents.Event, []interface{}) (interface{}, error)
-=======
 	fn           FuncType
->>>>>>> e8fccd27
 }
 
 func (f function) Name() string {
@@ -52,13 +48,15 @@
 }
 
 func NewFunction(name string,
-	fixedargs []cesql.Type,
+	fixedArgs []cesql.Type,
 	variadicArgs *cesql.Type,
+	returnType cesql.Type,
 	fn FuncType) cesql.Function {
 	return function{
 		name:         name,
-		fixedArgs:    fixedargs,
+		fixedArgs:    fixedArgs,
 		variadicArgs: variadicArgs,
+		returnType:   returnType,
 		fn:           fn,
 	}
 }